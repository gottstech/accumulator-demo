--- conflicted
+++ resolved
@@ -14,12 +14,7 @@
 repository = "https://github.com/1protocol/accumulator-demo"
 
 [dependencies]
-<<<<<<< HEAD
 accumulator = { git = "https://github.com/1protocol/accumulator.git", branch="derive-debug" }
-crossbeam = "0.7.1"
-=======
-accumulator = { git = "https://github.com/1protocol/accumulator.git" }
->>>>>>> 47b6589d
 multiqueue = "0.3.2"
 rug = "1.3.0"
 uuid = { version= "0.7.2", features = ["v4"] }