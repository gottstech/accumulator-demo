--- conflicted
+++ resolved
@@ -47,27 +47,13 @@
       }
     });
 
-<<<<<<< HEAD
-      // Block creation on an interval.
-      if is_leader {
-        loop {
-          sleep(Duration::from_millis(block_interval_ms));
-          let new_block = {
-            let miner = miner_lock.lock().unwrap();
-            miner.forge_block()
-          };
-          // Note: This miner will consume the forged block via validate.
-          block_sender.try_send(new_block).unwrap();
-        }
-=======
     // Block creation on an interval.
     if is_leader {
       loop {
-        sleep(Duration::from_secs(block_interval_seconds));
+        sleep(Duration::from_millis(block_interval_ms));
         let new_block = miner_ref.lock().unwrap().forge_block();
         // Note: This miner will consume the forged block via validate.
         block_sender.try_send(new_block).unwrap();
->>>>>>> 47b6589d
       }
     }
 
